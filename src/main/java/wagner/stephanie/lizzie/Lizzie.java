package wagner.stephanie.lizzie;

<<<<<<< HEAD
import com.toomasr.sgf4j.Sgf;
import com.toomasr.sgf4j.SgfParseException;
import com.toomasr.sgf4j.parser.Game;
import com.toomasr.sgf4j.parser.GameNode;
import com.toomasr.sgf4j.parser.Util;
import org.apache.commons.collections4.CollectionUtils;
import org.apache.commons.lang3.StringUtils;
=======
import com.google.gson.Gson;
import com.google.gson.GsonBuilder;
>>>>>>> 2005c499
import wagner.stephanie.lizzie.analysis.Leelaz;
import wagner.stephanie.lizzie.gui.AnalysisFrame;
import wagner.stephanie.lizzie.gui.LizzieFrame;
import wagner.stephanie.lizzie.gui.OptionDialog;
import wagner.stephanie.lizzie.gui.OptionSetting;
import wagner.stephanie.lizzie.rules.Board;
import wagner.stephanie.lizzie.rules.BoardHistoryList;
import wagner.stephanie.lizzie.rules.BoardHistoryNode;
import wagner.stephanie.lizzie.rules.Stone;

import javax.swing.*;
import javax.swing.UIManager.LookAndFeelInfo;
<<<<<<< HEAD
import javax.swing.filechooser.FileNameExtensionFilter;
import java.io.File;
import java.io.IOException;
import java.nio.file.Path;
import java.util.Arrays;
import java.util.Collections;
import java.util.List;
import java.util.Objects;
import java.util.stream.Collectors;
=======
import java.io.*;
>>>>>>> 2005c499

/**
 * Main class.
 */
public class Lizzie {
    public static final String SETTING_FILE = "mylizzie.json";
    public static final Gson gson = new GsonBuilder().setPrettyPrinting().create();

    public static LizzieFrame frame;
    public static JDialog analysisDialog;
    public static AnalysisFrame analysisFrame;
    public static Leelaz leelaz;
    public static Board board;
    public static OptionDialog optionDialog;
    public static OptionSetting optionSetting;

    static {
        readSettingFile();
        // Sometimes gson will fail to parse the file
        if (optionSetting == null || optionSetting.getBoardColor() == null) {
            optionSetting = new OptionSetting();
        }
    }

    /**
     * Launches the game window, and runs the game.
     */
    public static void main(String[] args) throws IOException {
        // Use Nimbus look and feel which looks better
        try {
            for (LookAndFeelInfo info : UIManager.getInstalledLookAndFeels()) {
                if ("Nimbus".equals(info.getName())) {
                    UIManager.setLookAndFeel(info.getClassName());
                    break;
                }
            }
        } catch (Exception e) {
            // If Nimbus is not available, you can set the GUI to another look and feel.
        }

        leelaz = new Leelaz();
        leelaz.ponder();

        board = new Board();
        frame = new LizzieFrame();

        analysisDialog = AnalysisFrame.createAnalysisDialog(frame);
        analysisFrame = (AnalysisFrame) analysisDialog.getContentPane();

        optionDialog = new OptionDialog(frame);
        optionDialog.setDialogSetting(optionSetting);

        setGuiPosition();

        analysisDialog.setVisible(optionSetting.isAnalysisModeOn());
    }

<<<<<<< HEAD
    public static void clearBoardAndState() {
        leelaz.clearBoard();
        board = new Board();
    }

    public static void loadGameByPrompting() {
        FileNameExtensionFilter filter = new FileNameExtensionFilter("*.sgf", "SGF");
        JFileChooser chooser = new JFileChooser();
        chooser.setFileFilter(filter);
        chooser.setMultiSelectionEnabled(false);
        int state = chooser.showOpenDialog(frame);
        if (state == JFileChooser.APPROVE_OPTION) {
            loadGameByFile(chooser.getSelectedFile().toPath());
        }
    }

    public static void loadGameByFile(Path gameFilePath) {
        try {
            Game game = Sgf.createFromPath(gameFilePath);
            GameNode node = game.getRootNode();

            if (game.getProperty("GM") != null && !Objects.equals(game.getProperty("GM"), "1")) {
                JOptionPane.showMessageDialog(frame, "Error: Not a go game.", "Lizzie", JOptionPane.ERROR_MESSAGE);
                return;
            }

            if (game.getProperty("MULTIGOGM") != null && !Objects.equals(game.getProperty("MULTIGOGM"), "1")) {
                JOptionPane.showMessageDialog(frame, "Error: Not a go game.", "Lizzie", JOptionPane.ERROR_MESSAGE);
                return;
            }

            if (game.getProperty("SZ") != null && !Objects.equals(game.getProperty("SZ"), "19")) {
                JOptionPane.showMessageDialog(frame, "Error: Board size is not 19x19.", "Lizzie", JOptionPane.ERROR_MESSAGE);
                return;
            }

            clearBoardAndState();

            // Process pre-placed stones
            String prePlacedBlackStoneString = game.getProperty("AB");
            String prePlacedWhiteStoneString = game.getProperty("AW");
            List<int[]> prePlacedBlackStones = Collections.emptyList(), prePlacedWhiteStones = Collections.emptyList();
            if (StringUtils.isNotEmpty(prePlacedBlackStoneString)) {
                prePlacedBlackStones = Arrays.stream(prePlacedBlackStoneString.split(","))
                        .map(String::trim)
                        .map(Util::alphaToCoords)
                        .collect(Collectors.toList());
            }
            if (StringUtils.isNotEmpty(prePlacedWhiteStoneString)) {
                prePlacedWhiteStones = Arrays.stream(prePlacedBlackStoneString.split(","))
                        .map(String::trim)
                        .map(Util::alphaToCoords)
                        .collect(Collectors.toList());
            }

            if (CollectionUtils.isNotEmpty(prePlacedBlackStones) || CollectionUtils.isNotEmpty(prePlacedWhiteStones)) {
                int maxLength = Math.max(prePlacedBlackStones.size(), prePlacedWhiteStones.size());
                for (int i = 0; i < maxLength; ++i) {
                    if (i < prePlacedBlackStones.size()) {
                        Lizzie.board.place(prePlacedBlackStones.get(i)[0], prePlacedBlackStones.get(i)[1]);
                    } else {
                        Lizzie.board.pass();
                    }
                    if (i < prePlacedWhiteStones.size()) {
                        Lizzie.board.place(prePlacedWhiteStones.get(i)[0], prePlacedWhiteStones.get(i)[1]);
                    } else {
                        Lizzie.board.pass();
                    }
                }
            }

            do {
                if (node.getMoveNo() < 0 || StringUtils.isEmpty(node.getMoveString())) {
                    continue;
                }
                int[] coords = node.getCoords();
                if (coords[0] >= 19 || coords[0] < 0 || coords[1] >= 19 || coords[1] < 0) {
                    Lizzie.board.pass();
                } else {
                    Lizzie.board.place(coords[0], coords[1]);
                }
            }
            while ((node = node.getNextNode()) != null);
        } catch (SgfParseException e) {
            JOptionPane.showMessageDialog(frame, "Error: cannot load sgf: " + e.getMessage(), "Lizzie", JOptionPane.ERROR_MESSAGE);
        }
    }

    public static void storeGameByPrompting() {
        Game game = new Game();

        game.addProperty("FF", "4"); // SGF version: 4
        game.addProperty("KM", "7.5"); // Lz only support fixed komi
        game.addProperty("GM", "1"); // Go game
        game.addProperty("SZ", "19");
        game.addProperty("CA", "UTF-8");

        BoardHistoryList historyList = board.getHistory();
        BoardHistoryNode initialNode = historyList.getInitialNode();

        GameNode previousNode = null;
        for (BoardHistoryNode p = initialNode; p != null; p = p.next()) {
            GameNode gameNode = new GameNode(previousNode);

            if (previousNode == null) {
                game.setRootNode(gameNode);
            }

            // Move node
            if (Objects.equals(p.getData().lastMoveColor, Stone.BLACK) || Objects.equals(p.getData().lastMoveColor, Stone.WHITE)) {
                int x, y;

                if (p.getData().lastMove == null) {
                    // Pass
                    x = 19;
                    y = 19;
                } else {
                    x = p.getData().lastMove[0];
                    y = p.getData().lastMove[1];

                    if (x < 0 || x >= 19 || y < 0 || y >= 19) {
                        x = 19;
                        y = 19;
                    }
                }

                String moveKey = Objects.equals(p.getData().lastMoveColor, Stone.BLACK) ? "B" : "W";
                String moveValue = Util.coordToAlpha.get(x) + Util.coordToAlpha.get(y);

                gameNode.addProperty(moveKey, moveValue);
            }

            if (p.getData().moveNumber > 0) {
                gameNode.setMoveNo(p.getData().moveNumber);
            }

            if (previousNode != null) {
                previousNode.addChild(gameNode);
            }

            previousNode = gameNode;
        }

        game.postProcess();

        FileNameExtensionFilter filter = new FileNameExtensionFilter("*.sgf", "SGF");
        JFileChooser chooser = new JFileChooser();
        chooser.setFileFilter(filter);
        chooser.setMultiSelectionEnabled(false);
        int result = chooser.showSaveDialog(frame);
        if (result == JFileChooser.APPROVE_OPTION) {
            File file = chooser.getSelectedFile();
            if (file.exists()) {
                int ret = JOptionPane.showConfirmDialog(frame, "The SGF file is exists, do you want replace it?", "Warning", JOptionPane.OK_CANCEL_OPTION);
                if (ret == JOptionPane.CANCEL_OPTION) {
                    return;
                }
            }
            if (!file.getPath().toLowerCase().endsWith(".sgf")) {
                file = new File(file.getPath() + ".sgf");
            }
            try {
                Sgf.writeToFile(game, file.toPath());
            } catch (Exception e) {
                JOptionPane.showMessageDialog(frame, "Error: cannot save sgf: " + e.getMessage(), "Lizzie", JOptionPane.ERROR_MESSAGE);
            }
=======
    public static void readGuiPosition() {
        readMainFramePosition();
        readAnalysisWindowPosition();
    }

    public static void readAnalysisWindowPosition() {
        optionSetting.setAnalysisWindowPosX(analysisDialog.getX());
        optionSetting.setAnalysisWindowPosY(analysisDialog.getY());
        optionSetting.setAnalysisWindowWidth(analysisDialog.getWidth());
        optionSetting.setAnalysisWindowHeight(analysisDialog.getHeight());
    }

    public static void readMainFramePosition() {
        optionSetting.setMainWindowPosX(frame.getX());
        optionSetting.setMainWindowPosY(frame.getY());
        optionSetting.setMainWindowWidth(frame.getWidth());
        optionSetting.setMainWindowHeight(frame.getHeight());
    }

    public static void setGuiPosition() {
        setMainWindowPositino();
        setAnalysisWindowPosition();
    }

    public static void setAnalysisWindowPosition() {
        if (optionSetting.getAnalysisWindowPosX() >= 10 && optionSetting.getAnalysisWindowPosY() >= 10) {
            analysisDialog.setLocation(optionSetting.getAnalysisWindowPosX(), optionSetting.getAnalysisWindowPosY());
        }
        if (optionSetting.getAnalysisWindowWidth() >= 10 && optionSetting.getAnalysisWindowHeight() >= 10) {
            analysisDialog.setSize(optionSetting.getAnalysisWindowWidth(), optionSetting.getAnalysisWindowHeight());
        }
    }

    public static void setMainWindowPositino() {
        if (optionSetting.getMainWindowPosX() >= 10 && optionSetting.getMainWindowPosY() >= 10) {
            frame.setLocation(optionSetting.getMainWindowPosX(), optionSetting.getMainWindowPosY());
        }
        if (optionSetting.getMainWindowWidth() >= 10 && optionSetting.getMainWindowHeight() >= 10) {
            frame.setSize(optionSetting.getMainWindowWidth(), optionSetting.getMainWindowHeight());
        }
    }

    public static void readSettingFile() {
        try (Reader reader = new FileReader(SETTING_FILE)) {
            optionSetting = gson.fromJson(reader, OptionSetting.class);
        } catch (FileNotFoundException e) {
            // Do nothing
        } catch (IOException e) {
            e.printStackTrace();
        } catch (Exception e) {
            e.printStackTrace();
        }
    }

    public static void writeSettingFile() {
        try (Writer writer = new FileWriter(SETTING_FILE)) {
            writer.write(gson.toJson(optionSetting));
        } catch (IOException e) {
            e.printStackTrace();
        } catch (Exception e) {
            e.printStackTrace();
>>>>>>> 2005c499
        }
    }
}<|MERGE_RESOLUTION|>--- conflicted
+++ resolved
@@ -1,6 +1,5 @@
 package wagner.stephanie.lizzie;
 
-<<<<<<< HEAD
 import com.toomasr.sgf4j.Sgf;
 import com.toomasr.sgf4j.SgfParseException;
 import com.toomasr.sgf4j.parser.Game;
@@ -8,10 +7,8 @@
 import com.toomasr.sgf4j.parser.Util;
 import org.apache.commons.collections4.CollectionUtils;
 import org.apache.commons.lang3.StringUtils;
-=======
 import com.google.gson.Gson;
 import com.google.gson.GsonBuilder;
->>>>>>> 2005c499
 import wagner.stephanie.lizzie.analysis.Leelaz;
 import wagner.stephanie.lizzie.gui.AnalysisFrame;
 import wagner.stephanie.lizzie.gui.LizzieFrame;
@@ -24,19 +21,14 @@
 
 import javax.swing.*;
 import javax.swing.UIManager.LookAndFeelInfo;
-<<<<<<< HEAD
 import javax.swing.filechooser.FileNameExtensionFilter;
-import java.io.File;
-import java.io.IOException;
+import java.io.*;
 import java.nio.file.Path;
 import java.util.Arrays;
 import java.util.Collections;
 import java.util.List;
 import java.util.Objects;
 import java.util.stream.Collectors;
-=======
-import java.io.*;
->>>>>>> 2005c499
 
 /**
  * Main class.
@@ -94,7 +86,6 @@
         analysisDialog.setVisible(optionSetting.isAnalysisModeOn());
     }
 
-<<<<<<< HEAD
     public static void clearBoardAndState() {
         leelaz.clearBoard();
         board = new Board();
@@ -261,7 +252,9 @@
             } catch (Exception e) {
                 JOptionPane.showMessageDialog(frame, "Error: cannot save sgf: " + e.getMessage(), "Lizzie", JOptionPane.ERROR_MESSAGE);
             }
-=======
+        }
+    }
+    
     public static void readGuiPosition() {
         readMainFramePosition();
         readAnalysisWindowPosition();
@@ -323,7 +316,6 @@
             e.printStackTrace();
         } catch (Exception e) {
             e.printStackTrace();
->>>>>>> 2005c499
         }
     }
 }